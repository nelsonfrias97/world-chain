--- conflicted
+++ resolved
@@ -1,27 +1,16 @@
 // SPDX-License-Identifier: MIT
 pragma solidity ^0.8.21;
 
-<<<<<<< HEAD
 import {IWorldIDGroups} from "@world-id-contracts/interfaces/IWorldIDGroups.sol";
 import {MockWorldIDGroups} from "./mocks/MockWorldIDGroups.sol";
-=======
-import {PBHVerifierTest} from "./PBHVerifierTest.sol";
->>>>>>> 1f5ee275
 import {CheckInitialized} from "@world-id-contracts/utils/CheckInitialized.sol";
 import {WorldIDImpl} from "@world-id-contracts/abstract/WorldIDImpl.sol";
 import {ByteHasher} from "@helpers/ByteHasher.sol";
-<<<<<<< HEAD
 import "@BokkyPooBahsDateTimeLibrary/BokkyPooBahsDateTimeLibrary.sol";
 import "@helpers/PBHExternalNullifier.sol";
 import {PBHVerifier} from "../src/PBHVerifier.sol";
 import {IPBHVerifier} from "../src/interfaces/IPBHVerifier.sol";
 import {Setup} from "./Setup.sol";
-=======
-import {PBHVerifierImplV1 as PBHVerifierImpl} from "../src/PBHVerifierImplV1.sol";
-import {PBHVerifier} from "../src/PBHVerifier.sol";
-import "@BokkyPooBahsDateTimeLibrary/BokkyPooBahsDateTimeLibrary.sol";
-import "@helpers/PBHExternalNullifier.sol";
->>>>>>> 1f5ee275
 
 /// @title PBHVerifer Verify Tests
 /// @notice Contains tests for the pbhVerifier
@@ -48,10 +37,7 @@
     });
 
     uint256 internal nonce = 1;
-<<<<<<< HEAD
     address internal sender = address(0x123);
-=======
->>>>>>> 1f5ee275
     bytes internal testCallData = hex"deadbeef";
 
     function getValidPBHExternalNullifier() public view returns (uint256) {
@@ -62,12 +48,6 @@
 
     /// @notice Test that a valid proof is verified correctly.
     function testVerifyPbhProofSuccess() public {
-<<<<<<< HEAD
-=======
-        uint256 nullifierHash = 0;
-        uint256 pbhExternalNullifier = getValidPBHExternalNullifier();
-
->>>>>>> 1f5ee275
         // Expect revert when proof verification fails
         MockWorldIDGroups(address(worldIDGroups)).setVerifyProofSuccess(false);
         vm.expectRevert("Proof verification failed");
@@ -98,34 +78,39 @@
 
     /// @notice Test that setNumPBHPerMonth works as expected
     function testSetNumPBHPerMonth() public {
-        MockWorldIDGroups(address(worldID)).setVerifyProofSuccess(true);
+        MockWorldIDGroups(address(worldIDGroups)).setVerifyProofSuccess(true);
         uint8 month = uint8(BokkyPooBahsDateTimeLibrary.getMonth(block.timestamp));
         uint16 year = uint16(BokkyPooBahsDateTimeLibrary.getYear(block.timestamp));
 
         // Value starts at 30, make sure 30 reverts.
         uint256 pbhExternalNullifier = PBHExternalNullifier.encode(30, month, year);
-        uint256 nullifierHash = 0;
+        testPayload.nullifierHash = 0;
+        testPayload.pbhExternalNullifier = pbhExternalNullifier;
         vm.expectRevert(PBHExternalNullifier.InvalidPbhNonce.selector);
-        PBHVerifierImpl(address(pbhVerifier)).verifyPbhProof(
-            root, sender, nonce, testCallData, pbhExternalNullifier, nullifierHash, proof
-        );
+        pbhEntryPoint.verifyPbhProof(sender, nonce, testCallData, testPayload);
 
         // Increase numPbhPerMonth from non owner, expect revert
         vm.prank(address(123));
         vm.expectRevert("Ownable: caller is not the owner");
-        PBHVerifierImpl(address(pbhVerifier)).setNumPbhPerMonth(40);
+        pbhEntryPoint.setNumPbhPerMonth(40);
 
         // Increase numPbhPerMonth from owner
         vm.prank(thisAddress);
-        PBHVerifierImpl(address(pbhVerifier)).setNumPbhPerMonth(40);
+        pbhEntryPoint.setNumPbhPerMonth(40);
 
         // Try again, it should work
-        pbhExternalNullifier = PBHExternalNullifier.encode(30, month, year);
-        nullifierHash = 1;
+        testPayload.pbhExternalNullifier = PBHExternalNullifier.encode(30, month, year);
+        testPayload.nullifierHash = 1;
         vm.expectEmit(true, true, true, true);
-        emit PBH(root, sender, nonce, testCallData, pbhExternalNullifier, nullifierHash, proof);
-        PBHVerifierImpl(address(pbhVerifier)).verifyPbhProof(
-            root, sender, nonce, testCallData, pbhExternalNullifier, nullifierHash, proof
+        emit PBH(
+            testPayload.root,
+            sender,
+            nonce,
+            testCallData,
+            testPayload.pbhExternalNullifier,
+            testPayload.nullifierHash,
+            testPayload.proof
         );
+        pbhEntryPoint.verifyPbhProof(sender, nonce, testCallData, testPayload);
     }
 }