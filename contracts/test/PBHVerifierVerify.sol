--- conflicted
+++ resolved
@@ -29,7 +29,7 @@
     );
 
     /// @notice Test payload for the PBHVerifier
-    IPBHVerifier.PBHPayload testPayload = IPBHVerifier.PBHPayload({
+    IPBHVerifier.PBHPayload public testPayload = IPBHVerifier.PBHPayload({
         root: 1,
         pbhExternalNullifier: getValidPBHExternalNullifier(),
         nullifierHash: 1,
@@ -83,14 +83,8 @@
         uint16 year = uint16(BokkyPooBahsDateTimeLibrary.getYear(block.timestamp));
 
         // Value starts at 30, make sure 30 reverts.
-<<<<<<< HEAD
-        uint256 pbhExternalNullifier = PBHExternalNullifier.encode(30, month, year);
+        testPayload.pbhExternalNullifier = PBHExternalNullifier.encode(PBHExternalNullifier.V1, 30, month, year);
         testPayload.nullifierHash = 0;
-        testPayload.pbhExternalNullifier = pbhExternalNullifier;
-=======
-        uint256 pbhExternalNullifier = PBHExternalNullifier.encode(PBHExternalNullifier.V1, 30, month, year);
-        uint256 nullifierHash = 0;
->>>>>>> 696d979c
         vm.expectRevert(PBHExternalNullifier.InvalidPbhNonce.selector);
         pbhEntryPoint.verifyPbhProof(sender, nonce, testCallData, testPayload);
 
@@ -104,14 +98,10 @@
         pbhEntryPoint.setNumPbhPerMonth(40);
 
         // Try again, it should work
-<<<<<<< HEAD
-        testPayload.pbhExternalNullifier = PBHExternalNullifier.encode(30, month, year);
+        testPayload.pbhExternalNullifier = PBHExternalNullifier.encode(PBHExternalNullifier.V1, 30, month, year);
         testPayload.nullifierHash = 1;
-=======
-        pbhExternalNullifier = PBHExternalNullifier.encode(PBHExternalNullifier.V1, 30, month, year);
-        nullifierHash = 1;
->>>>>>> 696d979c
         vm.expectEmit(true, true, true, true);
+
         emit PBH(
             testPayload.root,
             sender,
