// SPDX-License-Identifier: MIT
pragma solidity ^0.8.20;

import "forge-std/Test.sol";
import "@helpers/PBHExternalNullifier.sol";
import "@BokkyPooBahsDateTimeLibrary/BokkyPooBahsDateTimeLibrary.sol";

contract PBHExternalNullifierLibTest is Test {
<<<<<<< HEAD
    uint8 public constant VALID_PBH_NONCE = 5;
    uint8 public constant VALID_MONTH = 12;
    uint16 public constant VALID_YEAR = 2024;
    uint8 public constant MAX_PBH_PER_MONTH = 10;
=======
    uint8 constant VALID_VERSION = PBHExternalNullifier.V1;
    uint8 constant VALID_PBH_NONCE = 5;
    uint8 constant VALID_MONTH = 12;
    uint16 constant VALID_YEAR = 2024;
    uint8 constant MAX_PBH_PER_MONTH = 10;
>>>>>>> 696d979c

    function testEncodeDecodeValidInput() public {
        uint8 version = VALID_VERSION;
        uint8 pbhNonce = VALID_PBH_NONCE;
        uint8 month = VALID_MONTH;
        uint16 year = VALID_YEAR;

        uint256 encoded = PBHExternalNullifier.encode(version, pbhNonce, month, year);
        (uint8 decodedVersion, uint8 decodedNonce, uint8 decodedMonth, uint16 decodedYear) =
            PBHExternalNullifier.decode(encoded);

        assertEq(decodedVersion, version, "Decoded version should match the original");
        assertEq(decodedNonce, pbhNonce, "Decoded nonce should match the original");
        assertEq(decodedMonth, month, "Decoded month should match the original");
        assertEq(decodedYear, year, "Decoded year should match the original");
    }

    function testEncodeInvalidMonth() public {
        uint8 invalidMonth = 13;

        vm.expectRevert(PBHExternalNullifier.InvalidExternalNullifierMonth.selector);
        PBHExternalNullifier.encode(VALID_VERSION, VALID_PBH_NONCE, invalidMonth, VALID_YEAR);
    }

    function testVerifyValidExternalNullifier() public {
        // Mock the current date to match VALID_YEAR and VALID_MONTH
        uint256 timestamp = BokkyPooBahsDateTimeLibrary.timestampFromDateTime(VALID_YEAR, VALID_MONTH, 1, 0, 0, 0);
        vm.warp(timestamp);

        uint256 encoded = PBHExternalNullifier.encode(VALID_VERSION, VALID_PBH_NONCE, VALID_MONTH, VALID_YEAR);

        PBHExternalNullifier.verify(encoded, MAX_PBH_PER_MONTH);
    }

    function testVerifyInvalidYear() public {
        uint256 currentTimestamp = BokkyPooBahsDateTimeLibrary.timestampFromDateTime(
            2023, // Mock the year to 2023
            VALID_MONTH,
            1,
            0,
            0,
            0
        );
        vm.warp(currentTimestamp);

        uint256 encoded = PBHExternalNullifier.encode(VALID_VERSION, VALID_PBH_NONCE, VALID_MONTH, VALID_YEAR);

        vm.expectRevert(PBHExternalNullifier.InvalidExternalNullifierYear.selector);
        PBHExternalNullifier.verify(encoded, MAX_PBH_PER_MONTH);
    }

    function testVerifyInvalidMonth() public {
        uint256 currentTimestamp = BokkyPooBahsDateTimeLibrary.timestampFromDateTime(
            VALID_YEAR,
            11, // Mock the month to November
            1,
            0,
            0,
            0
        );
        vm.warp(currentTimestamp);

        uint256 encoded = PBHExternalNullifier.encode(VALID_VERSION, VALID_PBH_NONCE, VALID_MONTH, VALID_YEAR);

        vm.expectRevert(PBHExternalNullifier.InvalidExternalNullifierMonth.selector);
        PBHExternalNullifier.verify(encoded, MAX_PBH_PER_MONTH);
    }

    function testVerifyInvalidPbhNonce() public {
        uint256 timestamp = BokkyPooBahsDateTimeLibrary.timestampFromDateTime(VALID_YEAR, VALID_MONTH, 1, 0, 0, 0);
        vm.warp(timestamp);

        uint256 encoded = PBHExternalNullifier.encode(
            VALID_VERSION,
            MAX_PBH_PER_MONTH + 1, // Invalid nonce exceeding max
            VALID_MONTH,
            VALID_YEAR
        );

        vm.expectRevert(PBHExternalNullifier.InvalidPbhNonce.selector);
        PBHExternalNullifier.verify(encoded, MAX_PBH_PER_MONTH);
    }

    function testVerifyInvalidVersion() public {
        uint256 timestamp = BokkyPooBahsDateTimeLibrary.timestampFromDateTime(VALID_YEAR, VALID_MONTH, 1, 0, 0, 0);
        vm.warp(timestamp);

        uint256 encoded = PBHExternalNullifier.encode(2, VALID_PBH_NONCE, VALID_MONTH, VALID_YEAR);

        vm.expectRevert(PBHExternalNullifier.InvalidExternalNullifierVersion.selector);
        PBHExternalNullifier.verify(encoded, MAX_PBH_PER_MONTH);
    }
}<|MERGE_RESOLUTION|>--- conflicted
+++ resolved
@@ -6,18 +6,11 @@
 import "@BokkyPooBahsDateTimeLibrary/BokkyPooBahsDateTimeLibrary.sol";
 
 contract PBHExternalNullifierLibTest is Test {
-<<<<<<< HEAD
-    uint8 public constant VALID_PBH_NONCE = 5;
-    uint8 public constant VALID_MONTH = 12;
-    uint16 public constant VALID_YEAR = 2024;
-    uint8 public constant MAX_PBH_PER_MONTH = 10;
-=======
     uint8 constant VALID_VERSION = PBHExternalNullifier.V1;
     uint8 constant VALID_PBH_NONCE = 5;
     uint8 constant VALID_MONTH = 12;
     uint16 constant VALID_YEAR = 2024;
     uint8 constant MAX_PBH_PER_MONTH = 10;
->>>>>>> 696d979c
 
     function testEncodeDecodeValidInput() public {
         uint8 version = VALID_VERSION;
