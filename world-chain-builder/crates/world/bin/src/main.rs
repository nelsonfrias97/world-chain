--- conflicted
+++ resolved
@@ -30,11 +30,7 @@
         Cli::<OpChainSpecParser, ExtArgs>::parse().run(|builder, builder_args| async move {
             let world_chain_node = WorldChainBuilder::new(builder_args.clone())?;
             let handle = builder
-<<<<<<< HEAD
-                .with_types_and_provider::<WorldChainBuilder, BlockchainProvider2<_>>()
-=======
                 .with_types_and_provider::<WorldChainBuilder, BlockchainProvider<_>>()
->>>>>>> 6df9a491
                 .with_components(world_chain_node.components_builder())
                 .with_add_ons(world_chain_node.add_ons())
                 .extend_rpc_modules(move |ctx| {
