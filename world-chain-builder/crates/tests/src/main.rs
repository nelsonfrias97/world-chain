--- conflicted
+++ resolved
@@ -25,15 +25,9 @@
 pub mod fixtures;
 
 #[derive(Parser)]
-<<<<<<< HEAD
-struct Args {
-    #[clap(short, long, default_value = "false")]
-    no_deploy: bool,
-=======
 pub struct Args {
-    #[clap(short, long, default_value = "true")]
-    pub spawn_devnet: bool,
->>>>>>> 4aa19459
+    #[clap(short, long, default_value_t = false)]
+    pub no_deploy: bool,
 }
 
 #[tokio::main]
@@ -42,21 +36,11 @@
         std::env::set_var("RUST_LOG", "info");
     }
 
-<<<<<<< HEAD
-    tracing_subscriber::fmt::init();
-    let args = Args::parse();
-    let (builder_rpc, sequencer_rpc) = if !args.no_deploy {
-        start_devnet().await?
-    } else {
-        get_endpoints().await?
-    };
-=======
     tracing_subscriber::fmt()
         .with_env_filter(tracing_subscriber::EnvFilter::from_default_env())
         .init();
     let args = Args::parse();
     let (builder_rpc, sequencer_rpc) = start_devnet(args).await?;
->>>>>>> 4aa19459
 
     let sequencer_provider =
         Arc::new(ProviderBuilder::default().on_http(sequencer_rpc.parse().unwrap()));
@@ -85,7 +69,7 @@
 }
 
 async fn start_devnet(args: Args) -> Result<(String, String)> {
-    if args.spawn_devnet {
+    if !args.no_deploy {
         let path = Path::new(env!("CARGO_MANIFEST_DIR"))
             .ancestors()
             .nth(3)
