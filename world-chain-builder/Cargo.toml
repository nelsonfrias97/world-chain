--- conflicted
+++ resolved
@@ -116,9 +116,6 @@
 alloy-signer = { version = "0.9.2", default-features = false }
 alloy-signer-local = { version = "0.9.2", default-features = false }
 alloy-sol-types = "0.8.18"
-alloy-provider = { version = "0.9.2", default-features = false }
-alloy-transport = { version = "0.9.2", default-features = false }
-
 
 # revm
 revm = { version = "19.2.0", features = ["std"], default-features = false }
@@ -142,11 +139,7 @@
 eyre = { version = "0.6", package = "color-eyre" }
 serde = { version = "1", features = ["derive"] }
 tracing = "0.1"
-<<<<<<< HEAD
 tracing-subscriber = {version = "0.3.18", features = ["env-filter"]}
-=======
-tracing-subscriber = { version = "0.3.18", features = ["env-filter"] }
->>>>>>> 4aa19459
 parking_lot = "0.12"
 derive_more = "1"
 dotenvy = "0.15.7"
